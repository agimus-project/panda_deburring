ft_calibration_filter:
  ros__parameters:
    update_rate: 1000 # has to be repeated here as in ROS 2 Humble value form the controller manager is not propagated to the controllers...
    type: panda_deburring/FTCalibrationFilter
    state_force_interfaces_names:
      - ati_mini45/force.x
      - ati_mini45/force.y
      - ati_mini45/force.z
      - ati_mini45/torque.x
      - ati_mini45/torque.y
      - ati_mini45/torque.z
    state_robot_position_interfaces_names:
      - fer_joint1/position
      - fer_joint2/position
      - fer_joint3/position
      - fer_joint4/position
      - fer_joint5/position
      - fer_joint6/position
      - fer_joint7/position
    moving_joint_names:
      - fer_joint1
      - fer_joint2
      - fer_joint3
      - fer_joint4
      - fer_joint5
      - fer_joint6
      - fer_joint7
    filtered_forces_interfaces_names:
      - agimus_pytroller/ati_mini45/force.x
      - agimus_pytroller/ati_mini45/force.y
      - agimus_pytroller/ati_mini45/force.z
      - agimus_pytroller/ati_mini45/torque.x
      - agimus_pytroller/ati_mini45/torque.y
      - agimus_pytroller/ati_mini45/torque.z
    measurement_frame_id: ati_mini45_measurement_reference
    bias_measurement_samples: 500
    gravity_vector: [0.0, 0.0, -9.81]
    invert_forces: true
    contact_detection:
      hysteresis_samples: 5
      augment_state: true
      command_interface_name: agimus_pytroller/in_contact
      lower_threshold: 0.2
      upper_threshold: 1.0
      axis_mask: "z"
    calibration:
      measurement_frame:
        xyz: [0.0, 0.0, 0.0]
        rpy: [0.088, 0.008, 0.088]
        # rpy: [0.0, 0.0, 0.0]
      com:
        xyz: [0.0, 0.0, -0.021]
        mass: 1.063
    ati_mini45/force.x:
      a: [-1.8403591709709755, 0.8521922521270615]
      b: [0.002958270289021522, 0.005916540578043044, 0.002958270289021522]
    ati_mini45/force.y:
      a: [-1.8403591709709755, 0.8521922521270615]
      b: [0.002958270289021522, 0.005916540578043044, 0.002958270289021522]
    ati_mini45/force.z:
      a: [-1.8403591709709755, 0.8521922521270615]
      b: [0.002958270289021522, 0.005916540578043044, 0.002958270289021522]
    ati_mini45/torque.x:
      a: [-1.8403591709709755, 0.8521922521270615]
      b: [0.002958270289021522, 0.005916540578043044, 0.002958270289021522]
    ati_mini45/torque.y:
      a: [-1.8403591709709755, 0.8521922521270615]
      b: [0.002958270289021522, 0.005916540578043044, 0.002958270289021522]
    ati_mini45/torque.z:
      a: [-1.8403591709709755, 0.8521922521270615]
      b: [0.002958270289021522, 0.005916540578043044, 0.002958270289021522]
agimus_pytroller:
  ros__parameters:
    type: agimus_pytroller/AgimusPytroller
    python_module: panda_deburring.deburring_controller
    python_downsample_factor: 2
    error_on_no_data: false
    interpolate_trajectory: true
    input_interfaces:
      - fer_joint1/position
      - fer_joint2/position
      - fer_joint3/position
      - fer_joint4/position
      - fer_joint5/position
      - fer_joint6/position
      - fer_joint7/position
      - fer_joint1/velocity
      - fer_joint2/velocity
      - fer_joint3/velocity
      - fer_joint4/velocity
      - fer_joint5/velocity
      - fer_joint6/velocity
      - fer_joint7/velocity
      - agimus_pytroller/ati_mini45/force.x
      - agimus_pytroller/ati_mini45/force.y
      - agimus_pytroller/ati_mini45/force.z
      - agimus_pytroller/ati_mini45/torque.x
      - agimus_pytroller/ati_mini45/torque.y
      - agimus_pytroller/ati_mini45/torque.z
      - agimus_pytroller/in_contact
    command_interfaces:
      - fer_joint1/effort
      - fer_joint2/effort
      - fer_joint3/effort
      - fer_joint4/effort
      - fer_joint5/effort
      - fer_joint6/effort
      - fer_joint7/effort
    reference_interfaces:
      - ati_mini45/force.x
      - ati_mini45/force.y
      - ati_mini45/force.z
      - ati_mini45/torque.x
      - ati_mini45/torque.y
      - ati_mini45/torque.z
      - in_contact
    subscribed_topics: ["mpc_input"]
    mpc_input:
      topic_name: "mpc_input"
      topic_type: agimus_msgs/msg/MpcInputArray
      python_function_name: mpc_input_cb
    # published_topics: ["mpc_debug_data"]
    # mpc_debug_data:
    #   topic_name: "mpc_debug"
    #   topic_type: agimus_msgs/msg/MpcDebug
    #   python_msg_getter_name: get_ocp_results
    pytroller_python_params:
      p_gains: [5.0, 5.0, 5.0, 5.0, 1.0, 1.0, 1.0]
      d_gains: [0.5, 0.5, 0.5, 0.5, 0.1, 0.1, 0.1]
      robot_model_params:
        moving_joint_names:
          - fer_joint1
          - fer_joint2
          - fer_joint3
          - fer_joint4
          - fer_joint5
          - fer_joint6
          - fer_joint7
        free_flyer: false
        collision_as_capsule: false
        self_collision: false
        armature: [0.1, 0.1, 0.1, 0.1, 0.1, 0.1, 0.1]
      ocp_definition_file: "package://panda_deburring/config/ocp_definition_file.yaml"
      dt_factor_n_seq:
        factors: [1]
        n_steps: [15]
      ocp_params:
        dt: 0.002
        horizon_size: 15
        solver_iters: 20
        callbacks: false
        qp_iters: 100
        use_debug_data: false
<<<<<<< HEAD
        n_threads: 1
=======
        with_force_cost: true
        with_gravity_torque_reg: true
        frame_of_interest: ati_mini45_measurement_reference
        x_reg_cost_weight: 1.0
        frame_translation_cost_weight: 1.0
        frame_rotation_cost_weight: 1.0
        # frame_velocity_weights: [3.125, 3.125, 3.125, 2., 2., 2.]
        frame_velocity_cost_weight: 1.0
        Kp: [150.0, 150.0, 150.0]
        Kv: [0.5, 0.5, 0.5]
        oPc_offset: [0.0, 0.0, 0.0]
        contact_type: "3D"
        solver_nthreads: 16
>>>>>>> 283cf5c6
<|MERGE_RESOLUTION|>--- conflicted
+++ resolved
@@ -151,20 +151,4 @@
         callbacks: false
         qp_iters: 100
         use_debug_data: false
-<<<<<<< HEAD
-        n_threads: 1
-=======
-        with_force_cost: true
-        with_gravity_torque_reg: true
-        frame_of_interest: ati_mini45_measurement_reference
-        x_reg_cost_weight: 1.0
-        frame_translation_cost_weight: 1.0
-        frame_rotation_cost_weight: 1.0
-        # frame_velocity_weights: [3.125, 3.125, 3.125, 2., 2., 2.]
-        frame_velocity_cost_weight: 1.0
-        Kp: [150.0, 150.0, 150.0]
-        Kv: [0.5, 0.5, 0.5]
-        oPc_offset: [0.0, 0.0, 0.0]
-        contact_type: "3D"
-        solver_nthreads: 16
->>>>>>> 283cf5c6
+        n_threads: 1