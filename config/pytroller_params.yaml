ft_calibration_filter:
  ros__parameters:
    update_rate: 1000 # has to be repeated here as in ROS 2 Humble value form the controller manager is not propagated to the controllers...
    type: panda_deburring/FTCalibrationFilter
    state_force_interfaces_names:
      - ati_mini45/force.x
      - ati_mini45/force.y
      - ati_mini45/force.z
      - ati_mini45/torque.x
      - ati_mini45/torque.y
      - ati_mini45/torque.z
    state_robot_position_interfaces_names:
      - fer_joint1/position
      - fer_joint2/position
      - fer_joint3/position
      - fer_joint4/position
      - fer_joint5/position
      - fer_joint6/position
      - fer_joint7/position
    moving_joint_names:
      - fer_joint1
      - fer_joint2
      - fer_joint3
      - fer_joint4
      - fer_joint5
      - fer_joint6
      - fer_joint7
    filtered_forces_interfaces_names:
      - agimus_pytroller/ati_mini45/force.x
      - agimus_pytroller/ati_mini45/force.y
      - agimus_pytroller/ati_mini45/force.z
      - agimus_pytroller/ati_mini45/torque.x
      - agimus_pytroller/ati_mini45/torque.y
      - agimus_pytroller/ati_mini45/torque.z
    measurement_frame_id: ati_mini45_measurement_reference
    bias_measurement_samples: 500
    gravity_vector: [0.0, 0.0, -9.81]
    invert_forces: true
    contact_detection:
      hysteresis_samples: 5
      augment_state: true
      command_interface_name: agimus_pytroller/in_contact
      lower_threshold: 0.2
      upper_threshold: 1.0
      axis_mask: "z"
    calibration:
      measurement_frame:
        xyz: [0.0, 0.0, 0.0]
        rpy: [0.088, 0.008, 0.088]
      com:
        xyz: [0.0, 0.0, -0.021]
        mass: 1.063
    ati_mini45/force.x:
      a: [-1.8403591709709755, 0.8521922521270615]
      b: [0.002958270289021522, 0.005916540578043044, 0.002958270289021522]
    ati_mini45/force.y:
      a: [-1.8403591709709755, 0.8521922521270615]
      b: [0.002958270289021522, 0.005916540578043044, 0.002958270289021522]
    ati_mini45/force.z:
      a: [-1.8403591709709755, 0.8521922521270615]
      b: [0.002958270289021522, 0.005916540578043044, 0.002958270289021522]
    ati_mini45/torque.x:
      a: [-1.8403591709709755, 0.8521922521270615]
      b: [0.002958270289021522, 0.005916540578043044, 0.002958270289021522]
    ati_mini45/torque.y:
      a: [-1.8403591709709755, 0.8521922521270615]
      b: [0.002958270289021522, 0.005916540578043044, 0.002958270289021522]
    ati_mini45/torque.z:
      a: [-1.8403591709709755, 0.8521922521270615]
      b: [0.002958270289021522, 0.005916540578043044, 0.002958270289021522]
agimus_pytroller:
  ros__parameters:
    type: agimus_pytroller/AgimusPytroller
    python_module: panda_deburring.deburring_controller
    python_downsample_factor: 2
<<<<<<< HEAD
    error_on_no_data: false
=======
    error_on_no_data: true
>>>>>>> 65940180
    interpolate_trajectory: true
    input_interfaces:
      - fer_joint1/position
      - fer_joint2/position
      - fer_joint3/position
      - fer_joint4/position
      - fer_joint5/position
      - fer_joint6/position
      - fer_joint7/position
      - fer_joint1/velocity
      - fer_joint2/velocity
      - fer_joint3/velocity
      - fer_joint4/velocity
      - fer_joint5/velocity
      - fer_joint6/velocity
      - fer_joint7/velocity
      - agimus_pytroller/ati_mini45/force.x
      - agimus_pytroller/ati_mini45/force.y
      - agimus_pytroller/ati_mini45/force.z
      - agimus_pytroller/ati_mini45/torque.x
      - agimus_pytroller/ati_mini45/torque.y
      - agimus_pytroller/ati_mini45/torque.z
      - agimus_pytroller/in_contact
    command_interfaces:
      - fer_joint1/effort
      - fer_joint2/effort
      - fer_joint3/effort
      - fer_joint4/effort
      - fer_joint5/effort
      - fer_joint6/effort
      - fer_joint7/effort
    reference_interfaces:
      - ati_mini45/force.x
      - ati_mini45/force.y
      - ati_mini45/force.z
      - ati_mini45/torque.x
      - ati_mini45/torque.y
      - ati_mini45/torque.z
      - in_contact
    subscribed_topics: ["mpc_input"]
    mpc_input:
      topic_name: "~/mpc_input"
      topic_type: agimus_msgs/msg/MpcInputArray
      python_function_name: mpc_input_cb
    published_topics: ["mpc_debug_data", "get_buffer_size"]
    mpc_debug_data:
      topic_name: "~/mpc_debug"
      topic_type: agimus_msgs/msg/MpcDebug
      python_msg_getter_name: get_ocp_results
    get_buffer_size:
      topic_name: "~/buffer_size"
      topic_type: std_msgs/msg/Int64
      python_msg_getter_name: get_buffer_size
    pytroller_python_params:
      p_gains: [5.0, 5.0, 5.0, 5.0, 1.0, 1.0, 1.0]
      d_gains: [0.5, 0.5, 0.5, 0.5, 0.1, 0.1, 0.1]
      robot_model_params:
        moving_joint_names:
          - fer_joint1
          - fer_joint2
          - fer_joint3
          - fer_joint4
          - fer_joint5
          - fer_joint6
          - fer_joint7
        free_flyer: false
        collision_as_capsule: false
        self_collision: false
        armature: [0.1, 0.1, 0.1, 0.1, 0.1, 0.1, 0.1]
      ocp_definition_file: "package://panda_deburring/config/ocp_definition_file.yaml"
      dt_factor_n_seq:
        factors: [1]
<<<<<<< HEAD
        n_steps: [15]
      ocp_params:
        dt: 0.002
        horizon_size: 15
        solver_iters: 20
=======
        n_steps: [5]
      ocp_params_force_feedback:
        dt: 0.002
        horizon_size: 5
        solver_iters: 2
>>>>>>> 65940180
        callbacks: false
        qp_iters: 100
        use_debug_data: false
        n_threads: 1<|MERGE_RESOLUTION|>--- conflicted
+++ resolved
@@ -73,11 +73,7 @@
     type: agimus_pytroller/AgimusPytroller
     python_module: panda_deburring.deburring_controller
     python_downsample_factor: 2
-<<<<<<< HEAD
-    error_on_no_data: false
-=======
     error_on_no_data: true
->>>>>>> 65940180
     interpolate_trajectory: true
     input_interfaces:
       - fer_joint1/position
@@ -150,19 +146,11 @@
       ocp_definition_file: "package://panda_deburring/config/ocp_definition_file.yaml"
       dt_factor_n_seq:
         factors: [1]
-<<<<<<< HEAD
         n_steps: [15]
       ocp_params:
         dt: 0.002
         horizon_size: 15
         solver_iters: 20
-=======
-        n_steps: [5]
-      ocp_params_force_feedback:
-        dt: 0.002
-        horizon_size: 5
-        solver_iters: 2
->>>>>>> 65940180
         callbacks: false
         qp_iters: 100
         use_debug_data: false
