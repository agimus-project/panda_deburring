import copy
import time
from pathlib import Path
import copy

import numpy as np
import pinocchio as pin
import yaml
from agimus_controller.factory.robot_model import RobotModelParameters, RobotModels
from agimus_controller.mpc import MPC
from agimus_controller.mpc_data import OCPResults
from agimus_controller.ocp_param_base import DTFactorsNSeq
from agimus_controller.trajectory import (
    TrajectoryBuffer,
    TrajectoryPoint,
    TrajectoryPointWeights,
    WeightedTrajectoryPoint,
)
from agimus_controller.warm_start_reference import WarmStartReference
from agimus_controller_ros.ros_utils import mpc_debug_data_to_msg
from agimus_msgs.msg import MpcDebug, MpcInputArray
from agimus_pytroller_py.agimus_pytroller_base import (
    ControllerImpl as AgimusControllerImplBase,
)
from ament_index_python.packages import get_package_share_directory

from panda_deburring.ocp_croco_force_feedback import (
    OCPCrocoForceFeedback,
    OCPParamsCrocoForceFeedback,
)
from panda_deburring.warm_start_shift_previous_solution_force_feedback import (
    WarmStartShiftPreviousSolutionForceFeedback,
)
from geometry_msgs.msg import PoseStamped


class ControllerImpl(AgimusControllerImplBase):
    def __init__(self, robot_description: str) -> None:
        self._topic_map = {}
        package_share_directory = Path(get_package_share_directory("panda_deburring"))
        config_file = package_share_directory / "config" / "pytroller_params.yaml"
        cfg = yaml.safe_load(config_file.read_text())["agimus_pytroller"][
            "ros__parameters"
        ]["pytroller_python_params"]
        # Convert all lists of numbers to numpy arrays
        for sub_cfg_key, sub_cfg in cfg.items():
            if sub_cfg_key == "dt_factor_n_seq":
                continue
            for key in sub_cfg.keys():
                if isinstance(sub_cfg[key], list) and not isinstance(
                    sub_cfg[key][0], str
                ):
                    sub_cfg[key] = np.asarray(sub_cfg[key], dtype=np.float64)

        robot_params = RobotModelParameters(
            robot_urdf=robot_description, **cfg["robot_model_params"]
        )

        self._robot_models = RobotModels(robot_params)
        self._robot_data = self._robot_models.robot_model.createData()

        dt_factor_n_seq = DTFactorsNSeq(**cfg["dt_factor_n_seq"])
        self._ocp_params = OCPParamsCrocoForceFeedback(
            dt_factor_n_seq=dt_factor_n_seq, **cfg["ocp_params_force_feedback"]
        )

        ocp = OCPCrocoForceFeedback(self._robot_models, self._ocp_params)

        traj_buffer = TrajectoryBuffer(dt_factor_n_seq)

        ws_shift = WarmStartShiftPreviousSolutionForceFeedback()
        ws_shift.setup(self._robot_models, self._ocp_params)

        # Use WarmStartReference for initialization
        ws_ref = WarmStartReference()
        ws_ref.setup(self._robot_models._robot_model)

        self.mpc = MPC()
        self.mpc.setup(ocp=ocp, warm_start=ws_shift, buffer=traj_buffer)

        self._external_forces = [
            pin.Force() for _ in range(self._robot_models.robot_model.nq + 1)
        ]
        self._nv_zeros = np.zeros(self._robot_models.robot_model.nv)
        self._u_zeros = np.zeros(self._robot_models.robot_model.nv)
        self._frame_of_interest_id = self._robot_models.robot_model.getFrameId(
            self._ocp_params.frame_of_interest
        )

<<<<<<< HEAD
=======
        self.__create_traj_weight_point(cfg["trajectory_params"])
        for _ in range(self._ocp_params.horizon_size + 5):
            self.mpc.append_trajectory_point(self._the_point)
        self._circle_params = cfg["circle"]
        self._circle_center = cfg["trajectory_params"]["frame_target_pose_position"]
        self._circle_frame = cfg["trajectory_params"]["frame_of_interest"]
        self._circle_time = 0.0

>>>>>>> 56dc5717
        self._first_call = True

    def mpc_input_cb(self, msg: MpcInputArray):
        for mpc_input in msg.inputs:
            now = time.time_ns()

            xyz_quat_pose = np.array(
                [
                    getattr(t, f)
                    for t in (mpc_input.pose.position, mpc_input.pose.orientation)
                    for f in "xyzw"
                    if hasattr(t, f)
                ],
                dtype=np.float64,
            )
            force, torque = (
                np.array([getattr(msg, f) for f in "xyz"], dtype=np.float64)
                for msg in (mpc_input.force.force, mpc_input.force.torque)
            )

            traj_point = TrajectoryPoint(
                time_ns=now,
                robot_configuration=np.array(mpc_input.q, dtype=np.float64),
                robot_velocity=np.array(mpc_input.qdot, dtype=np.float64),
                robot_acceleration=np.array(mpc_input.qddot, dtype=np.float64),
                robot_effort=np.array(mpc_input.robot_effort, dtype=np.float64),
                forces={mpc_input.ee_frame_name: pin.Force(force, torque)},
                end_effector_poses={
                    mpc_input.ee_frame_name: pin.XYZQUATToSE3(xyz_quat_pose)
                },
            )

            traj_weights = TrajectoryPointWeights(
                w_robot_configuration=np.array(mpc_input.w_q, dtype=np.float64),
                w_robot_velocity=np.array(mpc_input.w_qdot, dtype=np.float64),
                w_robot_acceleration=np.array(mpc_input.w_qddot, dtype=np.float64),
                w_robot_effort=np.array(mpc_input.w_robot_effort, dtype=np.float64),
                w_forces={mpc_input.ee_frame_name: mpc_input.w_force},
                w_end_effector_poses={mpc_input.ee_frame_name: mpc_input.w_pose},
            )
            self.mpc.append_trajectory_point(
                WeightedTrajectoryPoint(point=traj_point, weights=traj_weights)
            )

    def get_ocp_results(self) -> MpcDebug:
        self.mpc.mpc_debug_data.reference_id = 0
        return mpc_debug_data_to_msg(self.mpc.mpc_debug_data)

    def __circle_point(self, t: float) -> None:
        r = self._circle_params["radius"]
        frequency = self._circle_params["frequency"]

        x = np.cos(t * frequency * 2.0 * np.pi) * r
        y = np.sin(t * frequency * 2.0 * np.pi) * r
        circle = np.array([x, y, 0.0])
        pose = self._circle_center + circle

        self._the_point.point.end_effector_poses[self._circle_frame].translation = pose

    def apriltag_cb(self, msg: PoseStamped) -> None:
        self._circle_center[:2] = np.array([getattr(msg.pose.position, f) for f in "xy"])

    def on_update(self, state: np.array) -> np.array:
<<<<<<< HEAD
        # state[-6:] = -state[-6:]
        state = np.concatenate((state, np.zeros(6)))
=======
        # return np.zeros(7)
        # state[-6:] = -state[-6:]
        # print(state[-4], flush=True)
>>>>>>> 56dc5717
        now = time.time()
        nq = self._robot_models.robot_model.nq
        nv = self._robot_models.robot_model.nv

        # Extract state values
        q = state[:nq]
        dq = state[nq : nq + nv]
        force = state[-6:]

        # Compute gravity torque
        pin.framesForwardKinematics(self._robot_models.robot_model, self._robot_data, q)

        # On first call, initialize warmstart and return zero control
        if self._first_call:
            pin.computeJointJacobians(
                self._robot_models.robot_model, self._robot_data, q
            )
            oMc = self._robot_data.oMf[self._frame_of_interest_id]
            oMc.translation += self._ocp_params.oPc_offset
            force_world = oMc.actionInverse.T.dot(force)
            for i in range(nq):
                self._external_forces[i].vector = (
                    self._robot_data.oMi[i].inverse().actionInverse.T.dot(force_world)
                )
            tau_g = pin.rnea(
                self._robot_models.robot_model,
                self._robot_data,
                q,
                dq,
<<<<<<< HEAD
                self._nv_zeros,
=======
                self._ddq,
>>>>>>> 56dc5717
                self._external_forces,
            )

            T = self._ocp_params.horizon_size
            dummy_warmstart = OCPResults(
                states=[state[:-3]] * (T + 1), feed_forward_terms=[tau_g] * T
            )
            self.mpc._warm_start.update_previous_solution(dummy_warmstart)
            self._first_call = False
            # return preallocated array of zeros
            return self._u_zeros
<<<<<<< HEAD
=======
            # return state
>>>>>>> 56dc5717

        x0_traj_point = TrajectoryPoint(
            time_ns=now,
            robot_configuration=q,
            robot_velocity=dq,
            robot_acceleration=self._nv_zeros,
            forces=pin.Force(force),
        )

<<<<<<< HEAD
=======
        self._circle_time += 0.002
        self.__circle_point(self._circle_time)
        self.mpc.append_trajectory_point(copy.deepcopy(self._the_point))
>>>>>>> 56dc5717
        ocp_res = self.mpc.run(initial_state=x0_traj_point, current_time_ns=now)

        if ocp_res is None:
            return self._u_zeros
<<<<<<< HEAD
=======
            # return state
        # return self._u_zeros
        # print(time.time() - now)
        # return ocp_res.states[1]
>>>>>>> 56dc5717

        tau_g = pin.rnea(
            self._robot_models.robot_model,
            self._robot_data,
            q,
<<<<<<< HEAD
            self._nv_zeros,
            self._nv_zeros,
=======
            np.zeros(7),
            np.zeros(7),
>>>>>>> 56dc5717
        )

        return ocp_res.feed_forward_terms[0] - tau_g<|MERGE_RESOLUTION|>--- conflicted
+++ resolved
@@ -1,7 +1,6 @@
 import copy
 import time
 from pathlib import Path
-import copy
 
 import numpy as np
 import pinocchio as pin
@@ -23,6 +22,7 @@
     ControllerImpl as AgimusControllerImplBase,
 )
 from ament_index_python.packages import get_package_share_directory
+from geometry_msgs.msg import PoseStamped
 
 from panda_deburring.ocp_croco_force_feedback import (
     OCPCrocoForceFeedback,
@@ -31,7 +31,6 @@
 from panda_deburring.warm_start_shift_previous_solution_force_feedback import (
     WarmStartShiftPreviousSolutionForceFeedback,
 )
-from geometry_msgs.msg import PoseStamped
 
 
 class ControllerImpl(AgimusControllerImplBase):
@@ -87,17 +86,6 @@
             self._ocp_params.frame_of_interest
         )
 
-<<<<<<< HEAD
-=======
-        self.__create_traj_weight_point(cfg["trajectory_params"])
-        for _ in range(self._ocp_params.horizon_size + 5):
-            self.mpc.append_trajectory_point(self._the_point)
-        self._circle_params = cfg["circle"]
-        self._circle_center = cfg["trajectory_params"]["frame_target_pose_position"]
-        self._circle_frame = cfg["trajectory_params"]["frame_of_interest"]
-        self._circle_time = 0.0
-
->>>>>>> 56dc5717
         self._first_call = True
 
     def mpc_input_cb(self, msg: MpcInputArray):
@@ -146,29 +134,9 @@
         self.mpc.mpc_debug_data.reference_id = 0
         return mpc_debug_data_to_msg(self.mpc.mpc_debug_data)
 
-    def __circle_point(self, t: float) -> None:
-        r = self._circle_params["radius"]
-        frequency = self._circle_params["frequency"]
-
-        x = np.cos(t * frequency * 2.0 * np.pi) * r
-        y = np.sin(t * frequency * 2.0 * np.pi) * r
-        circle = np.array([x, y, 0.0])
-        pose = self._circle_center + circle
-
-        self._the_point.point.end_effector_poses[self._circle_frame].translation = pose
-
-    def apriltag_cb(self, msg: PoseStamped) -> None:
-        self._circle_center[:2] = np.array([getattr(msg.pose.position, f) for f in "xy"])
-
     def on_update(self, state: np.array) -> np.array:
-<<<<<<< HEAD
         # state[-6:] = -state[-6:]
         state = np.concatenate((state, np.zeros(6)))
-=======
-        # return np.zeros(7)
-        # state[-6:] = -state[-6:]
-        # print(state[-4], flush=True)
->>>>>>> 56dc5717
         now = time.time()
         nq = self._robot_models.robot_model.nq
         nv = self._robot_models.robot_model.nv
@@ -198,11 +166,7 @@
                 self._robot_data,
                 q,
                 dq,
-<<<<<<< HEAD
                 self._nv_zeros,
-=======
-                self._ddq,
->>>>>>> 56dc5717
                 self._external_forces,
             )
 
@@ -214,10 +178,6 @@
             self._first_call = False
             # return preallocated array of zeros
             return self._u_zeros
-<<<<<<< HEAD
-=======
-            # return state
->>>>>>> 56dc5717
 
         x0_traj_point = TrajectoryPoint(
             time_ns=now,
@@ -227,35 +187,17 @@
             forces=pin.Force(force),
         )
 
-<<<<<<< HEAD
-=======
-        self._circle_time += 0.002
-        self.__circle_point(self._circle_time)
-        self.mpc.append_trajectory_point(copy.deepcopy(self._the_point))
->>>>>>> 56dc5717
         ocp_res = self.mpc.run(initial_state=x0_traj_point, current_time_ns=now)
 
         if ocp_res is None:
             return self._u_zeros
-<<<<<<< HEAD
-=======
-            # return state
-        # return self._u_zeros
-        # print(time.time() - now)
-        # return ocp_res.states[1]
->>>>>>> 56dc5717
 
         tau_g = pin.rnea(
             self._robot_models.robot_model,
             self._robot_data,
             q,
-<<<<<<< HEAD
             self._nv_zeros,
             self._nv_zeros,
-=======
-            np.zeros(7),
-            np.zeros(7),
->>>>>>> 56dc5717
         )
 
         return ocp_res.feed_forward_terms[0] - tau_g